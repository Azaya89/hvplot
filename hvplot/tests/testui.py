--- conflicted
+++ resolved
@@ -187,8 +187,6 @@
     assert explorer.geographic.features == ["coastline"]
     assert explorer.geographic.crs == "GOOGLE_MERCATOR"
     assert explorer.geographic.projection == "GOOGLE_MERCATOR"
-
-<<<<<<< HEAD
 
 def test_explorer_code_dataframe():
     explorer = hvplot.explorer(df, x="bill_length_mm", kind="points")
@@ -270,7 +268,7 @@
         )
         ```"""
     )
-=======
+
 def test_explorer_refresh_plot_linked():
     explorer = hvplot.explorer(df)
     controls = [
@@ -291,5 +289,4 @@
     # toggle axes
     explorer.axes.refresh_plot = True
     for control in controls:
-        assert explorer.refresh_plot == getattr(explorer, control).refresh_plot
->>>>>>> dd1a00ec
+        assert explorer.refresh_plot == getattr(explorer, control).refresh_plot