--- conflicted
+++ resolved
@@ -103,21 +103,14 @@
 
 
 def test_explorer_kwargs_controls():
-<<<<<<< HEAD
     explorer = hvplot.explorer(df, title="Dummy title", width=200)
 
     assert explorer.labels.title == "Dummy title"
-=======
-    explorer = hvplot.explorer(df, title='Dummy title', width=200)
-
-    assert explorer.labels.title == 'Dummy title'
->>>>>>> df635f6f
     assert explorer.axes.width == 200
 
 
 def test_explorer_kwargs_controls_error_not_supported():
     with pytest.raises(
-<<<<<<< HEAD
         TypeError,
         match=re.escape(
             "__init__() got keyword(s) not supported by any control: {'not_a_control_kwarg': None}"
@@ -193,9 +186,4 @@
     assert explorer.geographic.global_extent
     assert explorer.geographic.features == ["coastline"]
     assert explorer.geographic.crs == "GOOGLE_MERCATOR"
-    assert explorer.geographic.projection == "GOOGLE_MERCATOR"
-=======
-        TypeError, match=re.escape("__init__() got keyword(s) not supported by any control: {'not_a_control_kwarg': None}")
-    ):
-        hvplot.explorer(df, title='Dummy title', not_a_control_kwarg=None)
->>>>>>> df635f6f
+    assert explorer.geographic.projection == "GOOGLE_MERCATOR"